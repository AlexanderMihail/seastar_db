--- conflicted
+++ resolved
@@ -274,16 +274,10 @@
                 maybe_idle();
                 return;
             }
-<<<<<<< HEAD
-            auto cs_sa = f_cs_sa.get();
-            auto conn = new connection(*this, std::get<0>(std::move(cs_sa)), std::get<1>(std::move(cs_sa)));
+            auto ar = f_ar.get0();
+            auto conn = new connection(*this, std::move(ar.connection), std::move(ar.remote_address));
             // FIXME: future is discarded
             (void)conn->process().then_wrapped([conn] (auto&& f) {
-=======
-            auto ar = f_ar.get0();
-            auto conn = new connection(*this, std::move(ar.connection), std::move(ar.remote_address));
-            conn->process().then_wrapped([conn] (auto&& f) {
->>>>>>> ee90e1f4
                 delete conn;
                 try {
                     f.get();
